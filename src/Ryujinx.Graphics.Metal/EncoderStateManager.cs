--- conflicted
+++ resolved
@@ -877,9 +877,6 @@
                 }
             }
 
-<<<<<<< HEAD
-            SetRenderBuffers(renderCommandEncoder, buffers);
-=======
             // Zero buffer
             buffers.Add(new BufferInfo
             {
@@ -888,8 +885,7 @@
                 Index = bufferDescriptors.Length
             });
 
-            SetBuffers(renderCommandEncoder, buffers);
->>>>>>> c630b294
+            SetRenderBuffers(renderCommandEncoder, buffers);
         }
 
         private readonly void SetRenderBuffers(MTLRenderCommandEncoder renderCommandEncoder, List<BufferInfo> buffers, bool fragment = false)
@@ -923,16 +919,12 @@
             renderCommandEncoder.SetFrontFacingWinding(_currentState.Winding);
         }
 
-<<<<<<< HEAD
+        private readonly void SetStencilRefValue(MTLRenderCommandEncoder renderCommandEncoder)
+        {
+            renderCommandEncoder.SetStencilReferenceValues((uint)_currentState.FrontRefValue, (uint)_currentState.BackRefValue);
+        }
+
         private static void SetRenderTextureAndSampler(MTLRenderCommandEncoder renderCommandEncoder, ShaderStage stage, MTLTexture[] textures, MTLSamplerState[] samplers)
-=======
-        private readonly void SetStencilRefValue(MTLRenderCommandEncoder renderCommandEncoder)
-        {
-            renderCommandEncoder.SetStencilReferenceValues((uint)_currentState.FrontRefValue, (uint)_currentState.BackRefValue);
-        }
-
-        private static void SetTextureAndSampler(MTLRenderCommandEncoder renderCommandEncoder, ShaderStage stage, MTLTexture[] textures, MTLSamplerState[] samplers)
->>>>>>> c630b294
         {
             for (int i = 0; i < textures.Length; i++)
             {
