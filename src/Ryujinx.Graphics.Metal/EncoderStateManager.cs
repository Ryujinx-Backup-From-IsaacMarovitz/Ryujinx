--- conflicted
+++ resolved
@@ -186,13 +186,7 @@
             using var descriptor = new MTLComputePassDescriptor();
             var computeCommandEncoder = _pipeline.CommandBuffer.ComputeCommandEncoder(descriptor);
 
-<<<<<<< HEAD
-            // Cleanup
             descriptor.Dispose();
-=======
-            // Mark all state as dirty to ensure it is set on the encoder
-            SignalDirty(DirtyFlags.ComputeAll);
->>>>>>> cbdc677a
 
             return computeCommandEncoder;
         }
